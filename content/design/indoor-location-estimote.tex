--- conflicted
+++ resolved
@@ -38,7 +38,6 @@
 Therefore a coordinate $(0, 0$) to $(0, 5)$ represents a horizontal line of $5$ meters and the set of coordinates $\{(0,0),(0,5),(5,5),(5,0)\}$ represents $5$ by $5$ meter room.
 
 \begin{listing}
-<<<<<<< HEAD
 \begin{swiftcode}
         let locationBuilder = ESTLocationBuilder()
         locationBuilder.setLocationBoundaryPoints([
@@ -66,35 +65,6 @@
 \end{swiftcode}
 \caption{Example usage of the \texttt{ESTLocationBuilder} class.}
 \label{lst:estlocationbuilder}
-=======
-  \begin{swiftcode}
-          let locationBuilder = ESTLocationBuilder()
-          locationBuilder.setLocationBoundaryPoints([
-              ESTPoint(x: 0.cmToMeter(), y: 0.cmToMeter()),
-              ESTPoint(x: 537.cmToMeter(), y: 0.cmToMeter()),
-              ESTPoint(x: 537.cmToMeter(), y: 60.cmToMeter()),
-              ESTPoint(x: 690.cmToMeter(), y: 60.cmToMeter()),
-              ESTPoint(x: 690.cmToMeter(), y: 385.cmToMeter()),
-              ESTPoint(x: 0.cmToMeter(), y: 385.cmToMeter()),
-          ])
-          
-          let ice3 = "dec18deac0c5"
-          let blueberry3 = "f13173ad3185"
-          let ice2 = "d470d26d33f3"
-          let mint3 = "e6d39dee79c9"
-          
-          locationBuilder.addBeaconIdentifiedByMac(blueberry3, atBoundarySegmentIndex: 0, inDistance: 422.cmToMeter(), fromSide: .RightSide)
-          locationBuilder.addBeaconIdentifiedByMac(ice3, atBoundarySegmentIndex: 3, inDistance: 222.cmToMeter(), fromSide: .RightSide)
-          locationBuilder.addBeaconIdentifiedByMac(mint3, atBoundarySegmentIndex: 4, inDistance: 335.cmToMeter(), fromSide: .LeftSide)
-          locationBuilder.addBeaconIdentifiedByMac(ice2, atBoundarySegmentIndex: 5, inDistance: 165.cmToMeter(), fromSide: .LeftSide)
-          locationBuilder.setLocationOrientation(130)
-          locationBuilder.setLocationName("Gros Stue")
-          
-          let location = locationBuilder.build()
-  \end{swiftcode}
-  \caption{Example usage of the \texttt{ESTLocationBuilder} class.}
-  \label{lst:estlocationbuilder}
->>>>>>> ce92e961
 \end{listing}
 
 \Cref{lst:estlocationbuilder} shows how we used the \texttt{ESTLocationBuilder} to create a model of a real world living room. 
