--- conflicted
+++ resolved
@@ -1,10 +1,6 @@
 \section{Levels of Smart Home Automation}\label{sec:system-categories}
-<<<<<<< HEAD
 \todo[author=Thalley]{Bør vi ændre det med categories til noget med levels i stedet?}
 Smart home \emph{automation} is one of the big sell-points of smart homes.
-=======
-Smart home automation is one of the big sell-points of smart homes.
->>>>>>> d08151d6
 Home automation can happen at various degrees. 
 In this section we will analyze and categorize the different types of smart home automation. 
 We divide the scenarios in which home automation is facilitated, 
@@ -50,18 +46,19 @@
 An event may be fulfilled by a change in time, 
 the state of devices in the system of the location of the user.
 
-<<<<<<< HEAD
-A wearable here could be integrated as a form of sensor (to \eg measure body temperature or CO\textsubscript{2} index), 
-and use this information to perform the actions based on the rules.
+A wearable here could be integrated as a form of sensor, for example to measure body temperature or CO\textsubscript{2} index.
+The information can be included in rules that involves data about the user. 
+For example, turn up the heat if the skin temperature of the user is low, o
+r open the windows if the CO\textsubscript{2} index near the user is too high.
 Wearables could also be used to create a ``Follow Me'' system, 
 that could track if the user is near \eg a door, 
 and automatically open the door for the user, 
-or have the lighting follow the user around the house (turning off the lights in unoccupied rooms).  
-=======
-A wearable here could be integrated as a form of sensor, for example to measure body temperature or CO\textsubscript{2} index.
-The information can be included in rules that involves data about the user. For example, turn up the heat if the skin temperature of the user is low or open the windows if the CO\textsubscript{2} index near the user is too high.
-Wearables could also be used to create a ``Follow Me'' system that could track if the user is near \eg a door, and automatically open the door for the user. Such systems could be implemented using a smartphone. However, it is fair to assume that users are more likely to leave their phone on a desk or table than a wearable. If they are using a wearable such as a smart watch, they are most likely wearing it in the daytime.
->>>>>>> d08151d6
+or have the lighting follow the user around the house (turning off the lights in unoccupied rooms). 
+Such a system could be implemented using a smartphone. 
+However, it is fair to assume that users are more likely to leave their phone on a desk or table than a wearable. 
+If they are using a wearable such as a smartwatch, 
+they are most likely wearing it in the daytime.
+
 
 \subsection{Interactive Systems}
 
@@ -114,16 +111,11 @@
 The autonomous systems are designed to what the users' want, 
 without the users input or interaction. 
 These systems applies methods and theories of statistics and machine learning, 
-<<<<<<< HEAD
 in order to learn the users' behaviors and how to determine what the users want. 
-For example if a user usually makes coffee in the morning, 
-the system can learn this routine, 
-and can then start the brewing process when it measures that the user is waking up in the morning. 
-=======
-in order to learn the users behaviors and how to determine what the users want. 
-For example, a system installed in an office environment may monitor the movement of employees in order to determine when they arrive at the office and when they leave the office. Such information can be used to ensure that windows are opened before employees arrive at the office in order ensure a better working environment.
->>>>>>> d08151d6
-%Thalley: Bedre eksempel ville være nice
+For example, a system installed in an office environment may monitor the movement of employees, 
+in order to determine when they arrive at the office and when they leave the office. 
+Such information can be used to ensure that windows are opened before employees arrive at the office, 
+in order ensure a better working environment.
 
 Autonomous systems depend on rules like the previous two systems mentioned. 
 The main difference here is that autonomous system create these rules \emph{themselves}, 
